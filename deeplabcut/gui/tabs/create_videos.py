--- conflicted
+++ resolved
@@ -266,11 +266,7 @@
         bodyparts = "all"
         if (
             len(self.bodyparts_to_use) != 0
-<<<<<<< HEAD
-            and self.plot_all_bodyparts.isChecked()
-=======
             and not self.plot_all_bodyparts.isChecked()
->>>>>>> b8653f1f
         ):
             self.update_selected_bodyparts()
             bodyparts = self.bodyparts_to_use
@@ -281,10 +277,7 @@
             shuffle=shuffle,
             filtered=filtered,
             save_frames=self.create_high_quality_video.isChecked(),
-<<<<<<< HEAD
             pcutoff=self.pcutoff_selector.value(),
-=======
->>>>>>> b8653f1f
             displayedbodyparts=bodyparts,
             draw_skeleton=self.draw_skeleton_checkbox.isChecked(),
             trailpoints=trailpoints,
