#
# DeepLabCut Toolbox (deeplabcut.org)
# © A. & M.W. Mathis Labs
# https://github.com/DeepLabCut/DeepLabCut
#
# Please see AUTHORS for contributors.
# https://github.com/DeepLabCut/DeepLabCut/blob/main/AUTHORS
#
# Licensed under GNU Lesser General Public License v3.0
#
from __future__ import annotations

import json
import os
from pathlib import Path
from typing import Optional, Union

import torch
from dlclibrary.dlcmodelzoo.modelzoo_download import download_huggingface_model
from ruamel.yaml import YAML

from deeplabcut.core.config import read_config_as_dict
from deeplabcut.modelzoo.utils import get_super_animal_scorer
from deeplabcut.pose_estimation_pytorch.modelzoo.train_from_coco import adaptation_train
from deeplabcut.pose_estimation_pytorch.modelzoo.utils import (
    get_snapshot_folder_path,
    get_super_animal_snapshot_path,
    load_super_animal_config,
    update_config,
)
from deeplabcut.utils.auxiliaryfunctions import get_deeplabcut_path
from deeplabcut.utils.pseudo_label import (
    dlc3predictions_2_annotation_from_video,
    video_to_frames,
)


def get_checkpoint_epoch(checkpoint_path):
    """
    Load a PyTorch checkpoint and return the current epoch number.

    Args:
        checkpoint_path (str): Path to the checkpoint file

    Returns:
        int: Current epoch number, or 0 if not found
    """
    checkpoint = torch.load(checkpoint_path)
    if "metadata" in checkpoint and "epoch" in checkpoint["metadata"]:
        return checkpoint["metadata"]["epoch"]
    else:
        return 0


def video_inference_superanimal(
    videos: Union[str, list],
    superanimal_name: str,
    model_name: str,
    detector_name: str | None = None,
    scale_list: Optional[list] = None,
    videotype: str = ".mp4",
    dest_folder: Optional[str] = None,
    cropping: list[int] | None = None,
    video_adapt: bool = False,
    plot_trajectories: bool = False,
    batch_size: int = 1,
    detector_batch_size: int = 1,
    pcutoff: float = 0.1,
    adapt_iterations: int = 1000,
    pseudo_threshold: float = 0.1,
    bbox_threshold: float = 0.9,
    detector_epochs: int = 4,
    pose_epochs: int = 4,
    max_individuals: int = 10,
    video_adapt_batch_size: int = 8,
    device: Optional[str] = "auto",
    customized_pose_checkpoint: Optional[str] = None,
    customized_detector_checkpoint: Optional[str] = None,
    customized_model_config: Optional[str] = None,
    plot_bboxes: bool = True,
):
    """
    This function performs inference on videos using a pretrained SuperAnimal model.

    IMPORTANT: Note that since we have both TensorFlow and PyTorch Engines, we will
    route the engine based on the model you select:

        * dlcrnet -> TensorFlow
        * all others - > PyTorch

    Parameters
    ----------

    videos (str or list):
        The path to the video or a list of paths to videos.

    superanimal_name (str):
        The name of the SuperAnimal dataset for which to load a pre-trained model.

    model_name (str):
        The model architecture to use for inference.

    detector_name (str):
        For top-down models (only available with the PyTorch framework), the type of
        object detector to use for inference.

    scale_list (list):
        A list of different resolutions for the spatial pyramid. Used only for bottom up models.

    videotype (str):
        Checks for the extension of the video in case the input to the video is a directory.
        Only videos with this extension are analyzed. The default is ``.mp4``.

    dest_folder (str): The path to the folder where the results should be saved.

    cropping: list or None, optional, default=None
        Only for SuperAnimal models running with the PyTorch engine.
        List of cropping coordinates as [x1, x2, y1, y2].
        Note that the same cropping parameters will then be used for all videos.
        If different video crops are desired, run ``video_inference_superanimal`` on
        individual videos with the corresponding cropping coordinates.

    video_adapt (bool):
        Whether to perform video adaptation. The default is False.
        You only need to perform it on one video because the adaptation generalizes to all videos that are similar.

    plot_trajectories (bool):
        Whether to plot the trajectories. The default is False.

    batch_size (int):
        The batch size to use for video inference. Only for PyTorch models.

    detector_batch_size (int):
        The batch size to use for the detector during video inference. Only for PyTorch.

    pcutoff (float):
        The p-value cutoff for the confidence of the prediction. The default is 0.1.

    adapt_iterations (int):
        Number of iterations for adaptation training. Empirically 1000 is sufficient.

    bbox_threshold (float):
        The pseudo-label threshold for the confidence of the detector. The default is 0.9

    detector_epochs (int):
        Used in the PyTorch engine. The number of epochs for training the detector. The default is 4.

    pose_epochs (int):
        Used in the PyTorch engine. The number of epochs for training the pose estimator. The default is 4.

    pseudo_threshold (float):
        The pseudo-label threshold for the confidence of the prediction. The default is 0.1.

    max_individuals (int):
        The maximum number of individuals in the video. The default is 30. Used only for top down models.

    video_adapt_batch_size (int):
        The batch size to use for video adaptation.

    device (str):
        The device to use for inference. The default is None (CPU). Used only for PyTorch models.

    customized_pose_checkpoint (str):
        Used in the PyTorch engine. If specified, it replaces the default pose checkpoint.

    customized_detector_checkpoint (str):
        Used in the PyTorch engine. If specified, it replaces the default detector checkpoint.

    customized_model_config (str):
        Used for loading customized model config. Only supported in Pytorch

    plot_bboxes (bool):
        If using Top-Down approach, whether to plot the detector's bounding boxes. The default is True.

    Raises:
        NotImplementedError:
        If the model is not found in the modelzoo.
        Warning: If the superanimal_name will be deprecated in the future.

    (Model Explanation) SuperAnimal-Quadruped:
    `superanimal_quadruped` models aim to work across a large range of quadruped
    animals, from horses, dogs, sheep, rodents, to elephants. The camera perspective is
    orthogonal to the animal ("side view"), and most of the data includes the animals
    face (thus the front and side of the animal). You will note we have several variants
    that differ in speed vs. performance, so please do test them out on your data to see
    which is best suited for your application. Also note we have a "video adaptation"
    feature, which lets you adapt your data to the model in a self-supervised way.
    No labeling needed!

    All model snapshots are automatically downloaded to modelzoo/checkpoints when used.

    - PLEASE SEE THE FULL DATASHEET: https://zenodo.org/records/10619173
    - MORE DETAILS ON THE MODELS (detector, pose estimators):
        https://huggingface.co/mwmathis/DeepLabCutModelZoo-SuperAnimal-Quadruped
    - We provide several models:
        - `hrnet_w32` (Top-Down pose estimation model, PyTorch engine)
            An `hrnet_w32` is a top-down model that is paired with a detector. That
            means it takes a cropped image from an object detector and predicts the
            keypoints. When selecting this variant, a `detector_name` must be set with
            one of the provided object detectors.
        - `dlcrnet` (TensorFlow engine)
            This is a bottom-up model that predicts all keypoints then groups them into
            individuals. This can be faster, but more error prone.
    - We provide one object detector (only for the PyTorch engine):
        - `fasterrcnn_resnet50_fpn_v2`
            This is a FasterRCNN model with a ResNet backbone, see
            https://pytorch.org/vision/stable/models/faster_rcnn.html

    (Model Explanation) SuperAnimal-TopViewMouse:
    `superanimal_topviewmouse` aims to work across lab mice in different lab settings
    from a top-view perspective; this is very polar in many behavioral assays in freely
    moving mice.

    All model snapshots are automatically downloaded to modelzoo/checkpoints when used.

    - [PLEASE SEE THE FULL DATASHEET HERE](https://zenodo.org/records/10618947)
    - [MORE DETAILS ON THE MODELS (detector, pose estimators)](https://huggingface.co/mwmathis/DeepLabCutModelZoo-SuperAnimal-TopViewMouse)
    - We provide several models:
        - `hrnet_w32` (Top-Down pose estimation model, PyTorch engine)
            An `hrnet_w32` is a top-down model that is paired with a detector. That
            means it takes a cropped image from an object detector and predicts the
            keypoints. When selecting this variant, a `detector_name` must be set with
            one of the provided object detectors.
        - `dlcrnet` (TensorFlow engine)
            This is a bottom-up model that predicts all keypoints then groups them into
            individuals. This can be faster, but more error prone.
    - We provide one object detector (only for the PyTorch engine):
        - `fasterrcnn_resnet50_fpn_v2`
            This is a FasterRCNN model with a ResNet backbone, see
            https://pytorch.org/vision/stable/models/faster_rcnn.html

    (Model Explanation) SuperAnimal-Bird:
    `superanimal_superbird` model aims to work on various bird species. It was developed 
    during the 2024 DLC AI Residency Program. More info can be 
    [found here](https://deeplabcut.medium.com/deeplabcut-ai-residency-2024-recap-working-with-the-superanimal-bird-model-and-dlc-3-0-live-e55807ca2c7c)

    (Model Explanation) SuperAnimal-HumanBody:
    `superanimal_humanbody` models aim to work across human body pose estimation
    from various camera perspectives and environments. The models are designed to
    handle different human poses, activities, and lighting conditions commonly
    found in human motion analysis, sports analysis, and behavioral studies.

    All model snapshots are automatically downloaded to modelzoo/checkpoints when used.

    - We provide:
        - `rtmpose_x` (Top-Down pose estimation model, PyTorch engine)
            An `rtmpose_x` is a top-down model that is paired with a detector. That
            means it takes a cropped image from an object detector and predicts the
            keypoints. When selecting this variant, a `detector_name` must be set with
            one of the provided object detectors. This model uses 17 body parts in
            the COCO body7 format.
    - We provide an object detector (PyTorch engine):
        - `fasterrcnn_mobilenet_v3_large_fpn`
            This is a FasterRCNN model with a MobileNet backbone, see
            https://pytorch.org/vision/stable/models/faster_rcnn.html

    Examples (PyTorch Engine)
    --------
    >>> import deeplabcut.modelzoo.video_inference.video_inference_superanimal as video_inference_superanimal
    >>> video_inference_superanimal(
        videos=["/mnt/md0/shaokai/DLCdev/3mice_video1_short.mp4"],
        superanimal_name="superanimal_topviewmouse",
        model_name="hrnet_w32",
        detector_name="fasterrcnn_resnet50_fpn_v2",
        video_adapt=True,
        max_individuals=3,
        pseudo_threshold=0.1,
        bbox_threshold=0.9,
        detector_epochs=4,
        pose_epochs=4,
    )

    Tips:
    * max_individuals: make sure you correctly give the number of individuals. Our
        inference api will only give up to max_individuals number of predictions.
    * pseudo_threshold: the higher you set, the more aggressive you filter low
        confidence predictions during video adaptation.
    * bbox_threshold: the higher you set, the more aggressive you filter low confidence
        bounding boxes during video adaptation. Different from our paper, we now add
        video adaptation to the object detector as well.
    * detector_epochs and pose_epochs do not need to be to high as video adaptation does
        not require too much training. However, you can make them higher if you see a
        substaintial gain in the training logs.

    Examples
    --------

    >>> from deeplabcut.modelzoo.video_inference import video_inference_superanimal
    >>> videos = ["/path/to/my/video.mp4"]
    >>> superanimal_name = "superanimal_topviewmouse"
    >>> videotype = "mp4"
    >>> scale_list = [200, 300, 400]
    >>> video_inference_superanimal(
            videos,
            superanimal_name,
            model_name="hrnet_w32",
            detector_name="fasterrcnn_resnet50_fpn_v2",
            scale_list = scale_list,
            videotype = videotype,
            video_adapt = True,
        )

    Tips:
    scale_list: it's recommended to leave this as empty list []. Empirically
    [200, 300, 400] works well. We needed to do this as bottom-up models in TensorFlow
    are sensitive to the scales of the image.
    If you find your predictions not good without scale_list or it's too hard to find
    the right scale_list, you can try to use the PyTorch engine.
    """
    if scale_list is None:
        scale_list = []

    print(f"Running video inference on {videos} with {superanimal_name}_{model_name}")
    dlc_root_path = get_deeplabcut_path()
    modelzoo_path = os.path.join(dlc_root_path, "modelzoo")
    available_architectures = json.load(
        open(os.path.join(modelzoo_path, "models_to_framework.json"), "r")
    )
    framework = available_architectures[model_name]
    print(f"Using {framework} for model {model_name}")
    if framework == "tensorflow":
        from deeplabcut.pose_estimation_tensorflow.modelzoo.api.superanimal_inference import (
            _video_inference_superanimal,
        )

        weight_folder = get_snapshot_folder_path() / f"{superanimal_name}_{model_name}"
        if not weight_folder.exists():
            download_huggingface_model(
                superanimal_name, target_dir=str(weight_folder), rename_mapping=None
            )

        if isinstance(videos, str):
            videos = [videos]
        _video_inference_superanimal(
            videos,
            superanimal_name,
            model_name,
            scale_list,
            videotype,
            video_adapt,
            plot_trajectories,
            pcutoff,
            adapt_iterations,
            pseudo_threshold,
        )
    elif framework == "pytorch":
        if detector_name is None:
            raise ValueError(
                "You have to specify a detector_name when using the Pytorch framework."
            )

        # Special handling for superanimal_humanbody - use dedicated implementation
        if superanimal_name == "superanimal_humanbody":
            from deeplabcut.pose_estimation_pytorch.modelzoo.superanimal_humanbody_video_inference import (
                analyze_videos_superanimal_humanbody,
            )
            
            # Convert videos to list if needed
            if isinstance(videos, str):
                videos = [videos]
            
            # Set destination folder
            if dest_folder is None:
                dest_folder = Path(videos[0]).parent
            else:
                dest_folder = Path(dest_folder)
            
            if not dest_folder.exists():
                dest_folder.mkdir(parents=True, exist_ok=True)
            
            # Map parameters to the dedicated function
            # Note: analyze_videos_superanimal_humanbody has its own parameter set
            # Handle device parameter - convert "auto" to actual device
            if device == "auto":
                import torch
                actual_device = "cuda" if torch.cuda.is_available() else "cpu"
            else:
                actual_device = device
            
            dedicated_kwargs = {
                "videotype": videotype,
                "destfolder": str(dest_folder),
                "bbox_threshold": bbox_threshold,
                "pose_threshold": pcutoff,
                "device": actual_device,
                "cropping": cropping,
                "batch_size": batch_size,
                "detector_batch_size": detector_batch_size,
            }
            
            # Use a dummy config path since the dedicated function loads its own config
            dummy_config = "superanimal_humanbody"
            
            results = analyze_videos_superanimal_humanbody(
                dummy_config,
                videos,
                **dedicated_kwargs,
            )
            
            return results

        # Standard PyTorch implementation for other models
        from deeplabcut.pose_estimation_pytorch.modelzoo.inference import (
            _video_inference_superanimal,
        )

        if customized_model_config is not None:
            config = read_config_as_dict(customized_model_config)
        else:
            config = load_super_animal_config(
                super_animal=superanimal_name,
                model_name=model_name,
                detector_name=detector_name,
            )

        pose_model_path = customized_pose_checkpoint
        if pose_model_path is None:
            pose_model_path = get_super_animal_snapshot_path(
                dataset=superanimal_name,
                model_name=model_name,
            )

        detector_path = customized_detector_checkpoint
        if detector_path is None:
            detector_path = get_super_animal_snapshot_path(
                dataset=superanimal_name,
                model_name=detector_name,
            )

        dlc_scorer = get_super_animal_scorer(
            superanimal_name, pose_model_path, detector_path
        )

<<<<<<< HEAD
        # Only add superanimal_name to config metadata for humanbody models (for special detector routing)
        if superanimal_name == "superanimal_humanbody":
            if "metadata" not in config:
                config["metadata"] = {}
            config["metadata"]["superanimal_name"] = superanimal_name
            print(f"DEBUG: video_inference_superanimal set superanimal_name: {superanimal_name}")
=======
        # Add superanimal_name to config metadata for proper detector routing
        if "metadata" not in config:
            config["metadata"] = {}
        config["metadata"]["superanimal_name"] = superanimal_name
        print(f"DEBUG: video_inference_superanimal set superanimal_name: {superanimal_name}")
>>>>>>> ecc06f8f
        
        config = update_config(config, max_individuals, device)
        print(f"DEBUG: video_inference_superanimal after update_config superanimal_name: {config.get('metadata', {}).get('superanimal_name', 'NOT_SET')}")
        output_suffix = "_before_adapt"
        if video_adapt:
            # the users can pass in many videos. For now, we only use one video for
            # video adaptation. As reported in Ye et al. 2024, one video should be
            # sufficient for video adaptation.
            video_path = Path(videos[0])
            print(f"Using {video_path} for video adaptation training")

            # video inference to get pseudo label
            _video_inference_superanimal(
                [str(video_path)],
                superanimal_name,
                model_cfg=config,
                model_snapshot_path=pose_model_path,
                detector_snapshot_path=detector_path,
                max_individuals=max_individuals,
                pcutoff=pcutoff,
                batch_size=batch_size,
                detector_batch_size=detector_batch_size,
                cropping=cropping,
                dest_folder=dest_folder,
                output_suffix=output_suffix,
                plot_bboxes=plot_bboxes,
                bboxes_pcutoff=bbox_threshold,
            )

            # we prepare the pseudo dataset in the same folder of the target video
            pseudo_dataset_folder = video_path.with_name(f"pseudo_{video_path.stem}")
            pseudo_dataset_folder.mkdir(exist_ok=True)
            model_folder = pseudo_dataset_folder / "checkpoints"
            model_folder.mkdir(exist_ok=True)

            image_folder = pseudo_dataset_folder / "images"
            if image_folder.exists():
                print(f"{image_folder} exists, skipping the frame extraction")
            else:
                image_folder.mkdir()
                print(
                    f"Video frames being extracted to {image_folder} for video "
                    f"adaptation."
                )
                video_to_frames(video_path, pseudo_dataset_folder, cropping=cropping)

            anno_folder = pseudo_dataset_folder / "annotations"
            if (anno_folder / "train.json").exists() and (
                anno_folder / "test.json"
            ).exists():
                print(
                    f"{anno_folder} exists, skipping the annotation construction. "
                    f"Delete the folder if you want to re-construct pseudo annotations"
                )
            else:
                anno_folder.mkdir()

                if dest_folder is None:
                    pseudo_anno_dir = video_path.parent
                else:
                    pseudo_anno_dir = Path(dest_folder)

                pseudo_anno_name = f"{video_path.stem}_{dlc_scorer}_before_adapt.json"
                with open(pseudo_anno_dir / pseudo_anno_name, "r") as f:
                    predictions = json.load(f)

                # make sure we tune parameters inside this function such as pseudo
                # threshold etc.
                print(f"Constructing pseudo dataset at {pseudo_dataset_folder}")
                dlc3predictions_2_annotation_from_video(
                    predictions,
                    pseudo_dataset_folder,
                    config["metadata"]["bodyparts"],
                    superanimal_name,
                    pose_threshold=pseudo_threshold,
                    bbox_threshold=bbox_threshold,
                )

            model_snapshot_prefix = f"snapshot-{model_name}"
            detector_snapshot_prefix = f"snapshot-{detector_name}"

            config["runner"]["snapshot_prefix"] = model_snapshot_prefix
            config["detector"]["runner"]["snapshot_prefix"] = detector_snapshot_prefix

            # the model config's parameters need to be updated for adaptation training
            model_config_path = model_folder / "pytorch_config.yaml"
            with open(model_config_path, "w") as f:
                yaml = YAML()
                yaml.dump(config, f)

            # get the current epoch of the detector and pose model
            current_pose_epoch = get_checkpoint_epoch(pose_model_path)
            current_detector_epoch = get_checkpoint_epoch(detector_path)
            # update the checkpoint path with the current epoch, if the checkpoint does not exist, use the best checkpoint
            adapted_detector_checkpoint = (
                model_folder
                / f"{detector_snapshot_prefix}-{current_detector_epoch + detector_epochs:03}.pt"
            )
            adapted_pose_checkpoint = (
                model_folder
                / f"{model_snapshot_prefix}-{current_pose_epoch + pose_epochs:03}.pt"
            )
            if not Path(adapted_detector_checkpoint).exists():
                adapted_detector_checkpoint = (
                    model_folder
                    / f"{detector_snapshot_prefix}-best-{current_detector_epoch + detector_epochs:03}.pt"
                )
            if not Path(adapted_pose_checkpoint).exists():
                adapted_pose_checkpoint = (
                    model_folder
                    / f"{model_snapshot_prefix}-best-{current_pose_epoch + pose_epochs:03}.pt"
                )

            if (
                adapted_detector_checkpoint.exists()
                and adapted_pose_checkpoint.exists()
            ):
                print(
                    f"Video adaptation already ran; pose ({adapted_pose_checkpoint}) "
                    f"and detector ({adapted_detector_checkpoint}) already exist. To "
                    "rerun video adaptation training, delete the checkpoints or select"
                    "a different number of adaptation epochs. Continuing with the"
                    "existing checkpoints."
                )
            else:
                print(
                    "Running video adaptation with following parameters:\n"
                    f"  (pose training) pose_epochs: {pose_epochs}\n"
                    "  (pose) save_epochs: 1\n"
                    f"  detector_epochs: {detector_epochs}\n"
                    "  detector_save_epochs: 1\n"
                    f"  video adaptation batch size: {video_adapt_batch_size}\n"
                )
                train_file = pseudo_dataset_folder / "annotations" / "train.json"
                with open(train_file, "r") as f:
                    temp_obj = json.load(f)

                annotations = temp_obj["annotations"]
                if len(annotations) == 0:
                    print(
                        f"No valid predictions from {str(video_path)}. Check the "
                        "quality of the video"
                    )
                    return

                adaptation_train(
                    project_root=pseudo_dataset_folder,
                    model_folder=model_folder,
                    train_file="train.json",
                    test_file="test.json",
                    model_config_path=model_config_path,
                    device=device,
                    epochs=pose_epochs,
                    save_epochs=1,
                    detector_epochs=detector_epochs,
                    detector_save_epochs=1,
                    snapshot_path=pose_model_path,
                    detector_path=detector_path,
                    batch_size=video_adapt_batch_size,
                    detector_batch_size=video_adapt_batch_size,
                )

            # after video adaptation, re-update the adapted checkpoint path, if the checkpoint does not exist, use the best checkpoint
            adapted_detector_checkpoint = (
                model_folder
                / f"{detector_snapshot_prefix}-{current_detector_epoch + detector_epochs:03}.pt"
            )
            adapted_pose_checkpoint = (
                model_folder
                / f"{model_snapshot_prefix}-{current_pose_epoch + pose_epochs:03}.pt"
            )
            if not Path(adapted_detector_checkpoint).exists():
                adapted_detector_checkpoint = (
                    model_folder
                    / f"{detector_snapshot_prefix}-best-{current_detector_epoch + detector_epochs:03}.pt"
                )
            if not Path(adapted_pose_checkpoint).exists():
                adapted_pose_checkpoint = (
                    model_folder
                    / f"{model_snapshot_prefix}-best-{current_pose_epoch + pose_epochs:03}.pt"
                )

            # Set the customized checkpoint paths and
            output_suffix = "_after_adapt"
            detector_path = adapted_detector_checkpoint
            pose_model_path = adapted_pose_checkpoint

        return _video_inference_superanimal(
            videos,
            superanimal_name,
            model_cfg=config,
            model_snapshot_path=pose_model_path,
            detector_snapshot_path=detector_path,
            max_individuals=max_individuals,
            pcutoff=pcutoff,
            batch_size=batch_size,
            detector_batch_size=detector_batch_size,
            cropping=cropping,
            dest_folder=dest_folder,
            output_suffix=output_suffix,
            plot_bboxes=plot_bboxes,
            bboxes_pcutoff=bbox_threshold,
        )<|MERGE_RESOLUTION|>--- conflicted
+++ resolved
@@ -431,23 +431,14 @@
             superanimal_name, pose_model_path, detector_path
         )
 
-<<<<<<< HEAD
         # Only add superanimal_name to config metadata for humanbody models (for special detector routing)
         if superanimal_name == "superanimal_humanbody":
             if "metadata" not in config:
                 config["metadata"] = {}
             config["metadata"]["superanimal_name"] = superanimal_name
-            print(f"DEBUG: video_inference_superanimal set superanimal_name: {superanimal_name}")
-=======
-        # Add superanimal_name to config metadata for proper detector routing
-        if "metadata" not in config:
-            config["metadata"] = {}
-        config["metadata"]["superanimal_name"] = superanimal_name
-        print(f"DEBUG: video_inference_superanimal set superanimal_name: {superanimal_name}")
->>>>>>> ecc06f8f
         
         config = update_config(config, max_individuals, device)
-        print(f"DEBUG: video_inference_superanimal after update_config superanimal_name: {config.get('metadata', {}).get('superanimal_name', 'NOT_SET')}")
+        
         output_suffix = "_before_adapt"
         if video_adapt:
             # the users can pass in many videos. For now, we only use one video for
