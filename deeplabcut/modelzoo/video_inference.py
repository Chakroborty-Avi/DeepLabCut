#
# DeepLabCut Toolbox (deeplabcut.org)
# © A. & M.W. Mathis Labs
# https://github.com/DeepLabCut/DeepLabCut
#
# Please see AUTHORS for contributors.
# https://github.com/DeepLabCut/DeepLabCut/blob/main/AUTHORS
#
# Licensed under GNU Lesser General Public License v3.0
#
from __future__ import annotations

import json
import os
from pathlib import Path
from typing import Optional, Union

import torch
from dlclibrary.dlcmodelzoo.modelzoo_download import download_huggingface_model
from ruamel.yaml import YAML

from deeplabcut.core.config import read_config_as_dict
from deeplabcut.modelzoo.utils import get_super_animal_scorer
from deeplabcut.pose_estimation_pytorch.modelzoo.train_from_coco import adaptation_train
from deeplabcut.pose_estimation_pytorch.modelzoo.utils import (
    get_snapshot_folder_path,
    get_super_animal_snapshot_path,
    load_super_animal_config,
    update_config,
)
from deeplabcut.utils.auxiliaryfunctions import get_deeplabcut_path
from deeplabcut.utils.pseudo_label import (
    dlc3predictions_2_annotation_from_video,
    video_to_frames,
)


def get_checkpoint_epoch(checkpoint_path):
    """
    Load a PyTorch checkpoint and return the current epoch number.

    Args:
        checkpoint_path (str): Path to the checkpoint file

    Returns:
        int: Current epoch number, or 0 if not found
    """
    # For reading metadata, it is recommended to load onto the CPU
    checkpoint = torch.load(checkpoint_path, map_location="cpu")
    if "metadata" in checkpoint and "epoch" in checkpoint["metadata"]:
        return checkpoint["metadata"]["epoch"]
    else:
        return 0


def video_inference_superanimal(
    videos: Union[str, list],
    superanimal_name: str,
    model_name: str,
    detector_name: str | None = None,
    scale_list: Optional[list] = None,
    videotype: str = ".mp4",
    dest_folder: Optional[str] = None,
    cropping: list[int] | None = None,
    video_adapt: bool = False,
    plot_trajectories: bool = False,
    batch_size: int = 1,
    detector_batch_size: int = 1,
    pcutoff: float = 0.1,
    adapt_iterations: int = 1000,
    pseudo_threshold: float = 0.1,
    bbox_threshold: float = 0.9,
    detector_epochs: int = 4,
    pose_epochs: int = 4,
    max_individuals: int = 10,
    video_adapt_batch_size: int = 8,
    device: Optional[str] = "auto",
    customized_pose_checkpoint: Optional[str] = None,
    customized_detector_checkpoint: Optional[str] = None,
    customized_model_config: Optional[str] = None,
    plot_bboxes: bool = True,
    create_labeled_video: bool = True,
):
    """
    This function performs inference on videos using a pretrained SuperAnimal model.

    IMPORTANT: Note that since we have both TensorFlow and PyTorch Engines, we will
    route the engine based on the model you select:

        * dlcrnet -> TensorFlow
        * all others - > PyTorch

    Parameters
    ----------

    videos (str or list):
        The path to the video or a list of paths to videos.

    superanimal_name (str):
        The name of the SuperAnimal dataset for which to load a pre-trained model.

    model_name (str):
        The model architecture to use for inference.

    detector_name (str):
        For top-down models (only available with the PyTorch framework), the type of
        object detector to use for inference.

    scale_list (list):
        A list of different resolutions for the spatial pyramid. Used only for bottom up models.

    videotype (str):
        Checks for the extension of the video in case the input to the video is a directory.
        Only videos with this extension are analyzed. The default is ``.mp4``.

    dest_folder (str): The path to the folder where the results should be saved.

    cropping: list or None, optional, default=None
        Only for SuperAnimal models running with the PyTorch engine.
        List of cropping coordinates as [x1, x2, y1, y2].
        Note that the same cropping parameters will then be used for all videos.
        If different video crops are desired, run ``video_inference_superanimal`` on
        individual videos with the corresponding cropping coordinates.

    video_adapt (bool):
        Whether to perform video adaptation. The default is False.
        You only need to perform it on one video because the adaptation generalizes to all videos that are similar.

    plot_trajectories (bool):
        Whether to plot the trajectories. The default is False.

    batch_size (int):
        The batch size to use for video inference. Only for PyTorch models.

    detector_batch_size (int):
        The batch size to use for the detector during video inference. Only for PyTorch.

    pcutoff (float):
        The p-value cutoff for the confidence of the prediction. The default is 0.1.

    adapt_iterations (int):
        Number of iterations for adaptation training. Empirically 1000 is sufficient.

    bbox_threshold (float):
        The pseudo-label threshold for the confidence of the detector. The default is 0.9

    detector_epochs (int):
        Used in the PyTorch engine. The number of epochs for training the detector. The default is 4.

    pose_epochs (int):
        Used in the PyTorch engine. The number of epochs for training the pose estimator. The default is 4.

    pseudo_threshold (float):
        The pseudo-label threshold for the confidence of the prediction. The default is 0.1.

    max_individuals (int):
        The maximum number of individuals in the video. The default is 30. Used only for top down models.

    video_adapt_batch_size (int):
        The batch size to use for video adaptation.

    device (str):
        The device to use for inference. The default is None (CPU). Used only for PyTorch models.

    customized_pose_checkpoint (str):
        Used in the PyTorch engine. If specified, it replaces the default pose checkpoint.

    customized_detector_checkpoint (str):
        Used in the PyTorch engine. If specified, it replaces the default detector checkpoint.

    customized_model_config (str):
        Used for loading customized model config. Only supported in Pytorch

    plot_bboxes (bool):
        If using Top-Down approach, whether to plot the detector's bounding boxes. The default is True.

    create_labeled_video (bool):
        Specifies if a labeled video needs to be created, True by default.

    Raises:
        NotImplementedError:
        If the model is not found in the modelzoo.
        Warning: If the superanimal_name will be deprecated in the future.

    (Model Explanation) SuperAnimal-Quadruped:
    `superanimal_quadruped` models aim to work across a large range of quadruped
    animals, from horses, dogs, sheep, rodents, to elephants. The camera perspective is
    orthogonal to the animal ("side view"), and most of the data includes the animals
    face (thus the front and side of the animal). You will note we have several variants
    that differ in speed vs. performance, so please do test them out on your data to see
    which is best suited for your application. Also note we have a "video adaptation"
    feature, which lets you adapt your data to the model in a self-supervised way.
    No labeling needed!

    All model snapshots are automatically downloaded to modelzoo/checkpoints when used.

    - PLEASE SEE THE FULL DATASHEET: https://zenodo.org/records/10619173
    - MORE DETAILS ON THE MODELS (detector, pose estimators):
        https://huggingface.co/mwmathis/DeepLabCutModelZoo-SuperAnimal-Quadruped
    - We provide several models:
        - `hrnet_w32` (Top-Down pose estimation model, PyTorch engine)
            An `hrnet_w32` is a top-down model that is paired with a detector. That
            means it takes a cropped image from an object detector and predicts the
            keypoints. When selecting this variant, a `detector_name` must be set with
            one of the provided object detectors.
        - `dlcrnet` (TensorFlow engine)
            This is a bottom-up model that predicts all keypoints then groups them into
            individuals. This can be faster, but more error prone.
    - We provide one object detector (only for the PyTorch engine):
        - `fasterrcnn_resnet50_fpn_v2`
            This is a FasterRCNN model with a ResNet backbone, see
            https://pytorch.org/vision/stable/models/faster_rcnn.html

    (Model Explanation) SuperAnimal-TopViewMouse:
    `superanimal_topviewmouse` aims to work across lab mice in different lab settings
    from a top-view perspective; this is very polar in many behavioral assays in freely
    moving mice.

    All model snapshots are automatically downloaded to modelzoo/checkpoints when used.

    - [PLEASE SEE THE FULL DATASHEET HERE](https://zenodo.org/records/10618947)
    - [MORE DETAILS ON THE MODELS (detector, pose estimators)](https://huggingface.co/mwmathis/DeepLabCutModelZoo-SuperAnimal-TopViewMouse)
    - We provide several models:
        - `hrnet_w32` (Top-Down pose estimation model, PyTorch engine)
            An `hrnet_w32` is a top-down model that is paired with a detector. That
            means it takes a cropped image from an object detector and predicts the
            keypoints. When selecting this variant, a `detector_name` must be set with
            one of the provided object detectors.
        - `dlcrnet` (TensorFlow engine)
            This is a bottom-up model that predicts all keypoints then groups them into
            individuals. This can be faster, but more error prone.
    - We provide one object detector (only for the PyTorch engine):
        - `fasterrcnn_resnet50_fpn_v2`
            This is a FasterRCNN model with a ResNet backbone, see
            https://pytorch.org/vision/stable/models/faster_rcnn.html

    (Model Explanation) SuperAnimal-Bird:
    `superanimal_superbird` model aims to work on various bird species. It was developed
    during the 2024 DLC AI Residency Program. More info can be
    [found here](https://deeplabcut.medium.com/deeplabcut-ai-residency-2024-recap-working-with-the-superanimal-bird-model-and-dlc-3-0-live-e55807ca2c7c)

    (Model Explanation) SuperAnimal-HumanBody:
    `superanimal_humanbody` models aim to work across human body pose estimation
    from various camera perspectives and environments. The models are designed to
    handle different human poses, activities, and lighting conditions commonly
    found in human motion analysis, sports analysis, and behavioral studies.

    All model snapshots are automatically downloaded to modelzoo/checkpoints when used.

    - We provide:
        - `rtmpose_x` (Top-Down pose estimation model, PyTorch engine)
            An `rtmpose_x` is a top-down model that is paired with a detector. That
            means it takes a cropped image from an object detector and predicts the
            keypoints. When selecting this variant, a `detector_name` must be set with
            one of the provided object detectors. This model uses 17 body parts in
            the COCO body7 format.
    - The following object detectors can be used:
        - `fasterrcnn_mobilenet_v3_large_fpn` (default)
            This is a FasterRCNN model with a MobileNet backbone
        - `fasterrcnn_resnet50_fpn`
        - `fasterrcnn_resnet50_fpn_v2`
        For more info, see https://pytorch.org/vision/stable/models/faster_rcnn.html

    Examples (PyTorch Engine)
    --------
    >>> import deeplabcut.modelzoo.video_inference.video_inference_superanimal as video_inference_superanimal
    >>> video_inference_superanimal(
        videos=["/mnt/md0/shaokai/DLCdev/3mice_video1_short.mp4"],
        superanimal_name="superanimal_topviewmouse",
        model_name="hrnet_w32",
        detector_name="fasterrcnn_resnet50_fpn_v2",
        video_adapt=True,
        max_individuals=3,
        pseudo_threshold=0.1,
        bbox_threshold=0.9,
        detector_epochs=4,
        pose_epochs=4,
    )

    Tips:
    * max_individuals: make sure you correctly give the number of individuals. Our
        inference api will only give up to max_individuals number of predictions.
    * pseudo_threshold: the higher you set, the more aggressive you filter low
        confidence predictions during video adaptation.
    * bbox_threshold: the higher you set, the more aggressive you filter low confidence
        bounding boxes during video adaptation. Different from our paper, we now add
        video adaptation to the object detector as well.
    * detector_epochs and pose_epochs do not need to be to high as video adaptation does
        not require too much training. However, you can make them higher if you see a
        substaintial gain in the training logs.

    Examples
    --------

    >>> from deeplabcut.modelzoo.video_inference import video_inference_superanimal
    >>> videos = ["/path/to/my/video.mp4"]
    >>> superanimal_name = "superanimal_topviewmouse"
    >>> videotype = "mp4"
    >>> scale_list = [200, 300, 400]
    >>> video_inference_superanimal(
            videos,
            superanimal_name,
            model_name="hrnet_w32",
            detector_name="fasterrcnn_resnet50_fpn_v2",
            scale_list = scale_list,
            videotype = videotype,
            video_adapt = True,
        )

    Tips:
    scale_list: it's recommended to leave this as empty list []. Empirically
    [200, 300, 400] works well. We needed to do this as bottom-up models in TensorFlow
    are sensitive to the scales of the image.
    If you find your predictions not good without scale_list or it's too hard to find
    the right scale_list, you can try to use the PyTorch engine.
    """
    if scale_list is None:
        scale_list = []

    print(f"Running video inference on {videos} with {superanimal_name}_{model_name}")
    dlc_root_path = get_deeplabcut_path()
    modelzoo_path = os.path.join(dlc_root_path, "modelzoo")
    available_architectures = json.load(
        open(os.path.join(modelzoo_path, "models_to_framework.json"), "r")
    )
    framework = available_architectures[model_name]
    print(f"Using {framework} for model {model_name}")
    if framework == "tensorflow":
        from deeplabcut.pose_estimation_tensorflow.modelzoo.api.superanimal_inference import (
            _video_inference_superanimal,
        )

        weight_folder = get_snapshot_folder_path() / f"{superanimal_name}_{model_name}"
        if not weight_folder.exists():
            download_huggingface_model(
                superanimal_name, target_dir=str(weight_folder), rename_mapping=None
            )

        if isinstance(videos, str):
            videos = [videos]
        _video_inference_superanimal(
            videos,
            superanimal_name,
            model_name,
            scale_list,
            videotype,
            video_adapt,
            plot_trajectories,
            pcutoff,
            adapt_iterations,
            pseudo_threshold,
            create_labeled_video=create_labeled_video,
        )
    elif framework == "pytorch":
        torchvision_detector_name = None
        if superanimal_name != "superanimal_humanbody" and detector_name is None:
            raise ValueError(
                "You have to specify a detector_name when using the Pytorch framework."
            )
        elif superanimal_name == "superanimal_humanbody":
            if detector_name:
                torchvision_detector_name = detector_name
            else:
                torchvision_detector_name = "fasterrcnn_mobilenet_v3_large_fpn"

        from deeplabcut.pose_estimation_pytorch.modelzoo.inference import (
            _video_inference_superanimal,
        )

        if customized_model_config is not None:
            config = read_config_as_dict(customized_model_config)
        else:
            config = load_super_animal_config(
                super_animal=superanimal_name,
                model_name=model_name,
                detector_name=(
                    detector_name
                    if superanimal_name != "superanimal_humanbody"
                    else None
                ),
            )

        pose_model_path = customized_pose_checkpoint
        if pose_model_path is None:
            pose_model_path = get_super_animal_snapshot_path(
                dataset=superanimal_name,
                model_name=model_name,
            )

        detector_path = customized_detector_checkpoint
        if detector_path is None and superanimal_name != "superanimal_humanbody":
            detector_path = get_super_animal_snapshot_path(
                dataset=superanimal_name,
                model_name=detector_name,
            )

        dlc_scorer = get_super_animal_scorer(
            superanimal_name, pose_model_path, detector_path, torchvision_detector_name
        )

        config = update_config(config, max_individuals, device)

        output_suffix = "_before_adapt"

        if superanimal_name == "superanimal_humanbody" and video_adapt:
            print(
                f"Video adaptation currently not supported for {superanimal_name}. Setting it to false."
            )
            video_adapt = False

        if video_adapt:
            # the users can pass in many videos. For now, we only use one video for
            # video adaptation. As reported in Ye et al. 2024, one video should be
            # sufficient for video adaptation.
            video_path = Path(videos[0])
            print(f"Using {video_path} for video adaptation training")

            # video inference to get pseudo label
            _video_inference_superanimal(
                [str(video_path)],
                superanimal_name,
                model_cfg=config,
                model_snapshot_path=pose_model_path,
                detector_snapshot_path=detector_path,
                max_individuals=max_individuals,
                pcutoff=pcutoff,
                batch_size=batch_size,
                detector_batch_size=detector_batch_size,
                cropping=cropping,
                dest_folder=dest_folder,
                output_suffix=output_suffix,
                plot_bboxes=plot_bboxes,
                bboxes_pcutoff=bbox_threshold,
<<<<<<< HEAD
                create_labeled_video=create_labeled_video,
=======
                torchvision_detector_name=torchvision_detector_name,
>>>>>>> 3d47a36e
            )

            # we prepare the pseudo dataset in the same folder of the target video
            pseudo_dataset_folder = video_path.with_name(f"pseudo_{video_path.stem}")
            pseudo_dataset_folder.mkdir(exist_ok=True)
            model_folder = pseudo_dataset_folder / "checkpoints"
            model_folder.mkdir(exist_ok=True)

            image_folder = pseudo_dataset_folder / "images"
            if image_folder.exists():
                print(f"{image_folder} exists, skipping the frame extraction")
            else:
                image_folder.mkdir()
                print(
                    f"Video frames being extracted to {image_folder} for video "
                    f"adaptation."
                )
                video_to_frames(video_path, pseudo_dataset_folder, cropping=cropping)

            anno_folder = pseudo_dataset_folder / "annotations"
            if (anno_folder / "train.json").exists() and (
                anno_folder / "test.json"
            ).exists():
                print(
                    f"{anno_folder} exists, skipping the annotation construction. "
                    f"Delete the folder if you want to re-construct pseudo annotations"
                )
            else:
                anno_folder.mkdir()

                if dest_folder is None:
                    pseudo_anno_dir = video_path.parent
                else:
                    pseudo_anno_dir = Path(dest_folder)

                pseudo_anno_name = f"{video_path.stem}_{dlc_scorer}_before_adapt.json"
                with open(pseudo_anno_dir / pseudo_anno_name, "r") as f:
                    predictions = json.load(f)

                # make sure we tune parameters inside this function such as pseudo
                # threshold etc.
                print(f"Constructing pseudo dataset at {pseudo_dataset_folder}")
                dlc3predictions_2_annotation_from_video(
                    predictions,
                    pseudo_dataset_folder,
                    config["metadata"]["bodyparts"],
                    superanimal_name,
                    pose_threshold=pseudo_threshold,
                    bbox_threshold=bbox_threshold,
                )

            model_snapshot_prefix = f"snapshot-{model_name}"
            detector_snapshot_prefix = f"snapshot-{detector_name}"

            config["runner"]["snapshot_prefix"] = model_snapshot_prefix
            config["detector"]["runner"]["snapshot_prefix"] = detector_snapshot_prefix

            # the model config's parameters need to be updated for adaptation training
            model_config_path = model_folder / "pytorch_config.yaml"
            with open(model_config_path, "w") as f:
                yaml = YAML()
                yaml.dump(config, f)

            # get the current epoch of the detector and pose model
            current_pose_epoch = get_checkpoint_epoch(pose_model_path)
            current_detector_epoch = get_checkpoint_epoch(detector_path)
            # update the checkpoint path with the current epoch, if the checkpoint does not exist, use the best checkpoint
            adapted_detector_checkpoint = (
                model_folder
                / f"{detector_snapshot_prefix}-{current_detector_epoch + detector_epochs:03}.pt"
            )
            adapted_pose_checkpoint = (
                model_folder
                / f"{model_snapshot_prefix}-{current_pose_epoch + pose_epochs:03}.pt"
            )
            if not Path(adapted_detector_checkpoint).exists():
                adapted_detector_checkpoint = (
                    model_folder
                    / f"{detector_snapshot_prefix}-best-{current_detector_epoch + detector_epochs:03}.pt"
                )
            if not Path(adapted_pose_checkpoint).exists():
                adapted_pose_checkpoint = (
                    model_folder
                    / f"{model_snapshot_prefix}-best-{current_pose_epoch + pose_epochs:03}.pt"
                )

            if (
                adapted_detector_checkpoint.exists()
                and adapted_pose_checkpoint.exists()
            ):
                print(
                    f"Video adaptation already ran; pose ({adapted_pose_checkpoint}) "
                    f"and detector ({adapted_detector_checkpoint}) already exist. To "
                    "rerun video adaptation training, delete the checkpoints or select"
                    "a different number of adaptation epochs. Continuing with the"
                    "existing checkpoints."
                )
            else:
                print(
                    "Running video adaptation with following parameters:\n"
                    f"  (pose training) pose_epochs: {pose_epochs}\n"
                    "  (pose) save_epochs: 1\n"
                    f"  detector_epochs: {detector_epochs}\n"
                    "  detector_save_epochs: 1\n"
                    f"  video adaptation batch size: {video_adapt_batch_size}\n"
                )
                train_file = pseudo_dataset_folder / "annotations" / "train.json"
                with open(train_file, "r") as f:
                    temp_obj = json.load(f)

                annotations = temp_obj["annotations"]
                if len(annotations) == 0:
                    print(
                        f"No valid predictions from {str(video_path)}. Check the "
                        "quality of the video"
                    )
                    return

                adaptation_train(
                    project_root=pseudo_dataset_folder,
                    model_folder=model_folder,
                    train_file="train.json",
                    test_file="test.json",
                    model_config_path=model_config_path,
                    device=device,
                    epochs=pose_epochs,
                    save_epochs=1,
                    detector_epochs=detector_epochs,
                    detector_save_epochs=1,
                    snapshot_path=pose_model_path,
                    detector_path=detector_path,
                    batch_size=video_adapt_batch_size,
                    detector_batch_size=video_adapt_batch_size,
                )

            # after video adaptation, re-update the adapted checkpoint path, if the checkpoint does not exist, use the best checkpoint
            adapted_detector_checkpoint = (
                model_folder
                / f"{detector_snapshot_prefix}-{current_detector_epoch + detector_epochs:03}.pt"
            )
            adapted_pose_checkpoint = (
                model_folder
                / f"{model_snapshot_prefix}-{current_pose_epoch + pose_epochs:03}.pt"
            )
            if not Path(adapted_detector_checkpoint).exists():
                adapted_detector_checkpoint = (
                    model_folder
                    / f"{detector_snapshot_prefix}-best-{current_detector_epoch + detector_epochs:03}.pt"
                )
            if not Path(adapted_pose_checkpoint).exists():
                adapted_pose_checkpoint = (
                    model_folder
                    / f"{model_snapshot_prefix}-best-{current_pose_epoch + pose_epochs:03}.pt"
                )

            # Set the customized checkpoint paths and
            output_suffix = "_after_adapt"
            detector_path = adapted_detector_checkpoint
            pose_model_path = adapted_pose_checkpoint

        return _video_inference_superanimal(
            videos,
            superanimal_name,
            model_cfg=config,
            model_snapshot_path=pose_model_path,
            detector_snapshot_path=detector_path,
            max_individuals=max_individuals,
            pcutoff=pcutoff,
            batch_size=batch_size,
            detector_batch_size=detector_batch_size,
            cropping=cropping,
            dest_folder=dest_folder,
            output_suffix=output_suffix,
            plot_bboxes=plot_bboxes,
            bboxes_pcutoff=bbox_threshold,
            create_labeled_video=create_labeled_video,
            torchvision_detector_name=torchvision_detector_name,
        )<|MERGE_RESOLUTION|>--- conflicted
+++ resolved
@@ -431,11 +431,8 @@
                 output_suffix=output_suffix,
                 plot_bboxes=plot_bboxes,
                 bboxes_pcutoff=bbox_threshold,
-<<<<<<< HEAD
                 create_labeled_video=create_labeled_video,
-=======
                 torchvision_detector_name=torchvision_detector_name,
->>>>>>> 3d47a36e
             )
 
             # we prepare the pseudo dataset in the same folder of the target video
