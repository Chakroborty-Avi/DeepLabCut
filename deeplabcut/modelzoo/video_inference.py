--- conflicted
+++ resolved
@@ -358,7 +358,7 @@
                 "You have to specify a detector_name when using the Pytorch framework."
             )
         elif superanimal_name == "superanimal_humanbody":
-            if detector_name is not None:
+            if detector_name:
                 torchvision_detector_name = detector_name
             else:
                 torchvision_detector_name = "fasterrcnn_mobilenet_v3_large_fpn"
@@ -595,9 +595,6 @@
             output_suffix=output_suffix,
             plot_bboxes=plot_bboxes,
             bboxes_pcutoff=bbox_threshold,
-<<<<<<< HEAD
             create_labeled_video=create_labeled_video,
-=======
             torchvision_detector_name=torchvision_detector_name,
->>>>>>> bba86890
         )