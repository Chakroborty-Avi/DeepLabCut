#
# DeepLabCut Toolbox (deeplabcut.org)
# © A. & M.W. Mathis Labs
# https://github.com/DeepLabCut/DeepLabCut
#
# Please see AUTHORS for contributors.
# https://github.com/DeepLabCut/DeepLabCut/blob/master/AUTHORS
#
# Licensed under GNU Lesser General Public License v3.0
#

import imgaug.augmenters as iaa
import os
import pickle
from pathlib import Path
import numpy as np
import pandas as pd
from tqdm import tqdm
from typing import List

from deeplabcut.core import crossvalutils
from deeplabcut.core.crossvalutils import find_closest_neighbors
from deeplabcut.pose_estimation_tensorflow.core.evaluate import (
    make_results_file,
    keypoint_error,
    get_available_requested_snapshots,
    get_snapshots_by_index,
)
from deeplabcut.pose_estimation_tensorflow.training import return_train_network_path
from deeplabcut.pose_estimation_tensorflow.config import load_config
from deeplabcut.utils import visualization


def _percentile(n):
    def percentile_(x):
        return x.quantile(n)

    percentile_.__name__ = f"percentile_{100 * n:.0f}"
    return percentile_


def _compute_stats(df):
    return df.agg(
        [
            "min",
            "max",
            "mean",
            np.std,
            _percentile(0.25),
            _percentile(0.50),
            _percentile(0.75),
        ]
    ).stack(level=1)


def _calc_prediction_error(data):
    _ = data.pop("metadata", None)
    dists = []
    for n, dict_ in enumerate(tqdm(data.values())):
        gt = np.concatenate(dict_["groundtruth"][1])
        xy = np.concatenate(dict_["prediction"]["coordinates"][0])
        p = np.concatenate(dict_["prediction"]["confidence"])
        neighbors = find_closest_neighbors(gt, xy)
        found = neighbors != -1
        gt2 = gt[found]
        xy2 = xy[neighbors[found]]
        dists.append(np.c_[np.linalg.norm(gt2 - xy2, axis=1), p[neighbors[found]]])
    return dists


def _calc_train_test_error(data, metadata, pcutoff=0.3):
    train_inds = set(metadata["data"]["trainIndices"])
    dists = _calc_prediction_error(data)
    dists_train, dists_test = [], []
    for n, dist in enumerate(dists):
        if n in train_inds:
            dists_train.append(dist)
        else:
            dists_test.append(dist)
    dists_train = np.concatenate(dists_train)
    dists_test = np.concatenate(dists_test)
    error_train = np.nanmean(dists_train[:, 0])
    error_train_cut = np.nanmean(dists_train[dists_train[:, 1] >= pcutoff, 0])
    error_test = np.nanmean(dists_test[:, 0])
    error_test_cut = np.nanmean(dists_test[dists_test[:, 1] >= pcutoff, 0])
    return error_train, error_test, error_train_cut, error_test_cut


def evaluate_multianimal_full(
    config,
    Shuffles=[1],
    trainingsetindex=0,
    plotting=False,
    show_errors=True,
    comparisonbodyparts="all",
    gputouse=None,
    modelprefix="",
    per_keypoint_evaluation: bool = False,
    snapshots_to_evaluate: List[str] = None,
):
    from deeplabcut.pose_estimation_tensorflow.core import (
        predict,
        predict_multianimal as predictma,
    )
    from deeplabcut.utils import (
        auxiliaryfunctions,
        auxfun_multianimal,
        auxfun_videos,
        conversioncode,
    )

    import tensorflow as tf

    if "TF_CUDNN_USE_AUTOTUNE" in os.environ:
        del os.environ["TF_CUDNN_USE_AUTOTUNE"]  # was potentially set during training

    tf.compat.v1.reset_default_graph()
    os.environ["TF_CPP_MIN_LOG_LEVEL"] = "2"  #
    if gputouse is not None:  # gpu selectinon
        os.environ["CUDA_VISIBLE_DEVICES"] = str(gputouse)

    start_path = os.getcwd()

    if plotting is True:
        plotting = "bodypart"

    ##################################################
    # Load data...
    ##################################################
    cfg = auxiliaryfunctions.read_config(config)
    if trainingsetindex == "all":
        TrainingFractions = cfg["TrainingFraction"]
    else:
        TrainingFractions = [cfg["TrainingFraction"][trainingsetindex]]

    # Loading human annotatated data
    trainingsetfolder = auxiliaryfunctions.get_training_set_folder(cfg)
    Data = pd.read_hdf(
        os.path.join(
            cfg["project_path"],
            str(trainingsetfolder),
            "CollectedData_" + cfg["scorer"] + ".h5",
        )
    )
    conversioncode.guarantee_multiindex_rows(Data)

    # Get list of body parts to evaluate network for
    comparisonbodyparts = (
        auxiliaryfunctions.intersection_of_body_parts_and_ones_given_by_user(
            cfg, comparisonbodyparts
        )
    )
    all_bpts = np.asarray(
        len(cfg["individuals"]) * cfg["multianimalbodyparts"] + cfg["uniquebodyparts"]
    )
    colors = visualization.get_cmap(len(comparisonbodyparts), name=cfg["colormap"])
    # Make folder for evaluation
    auxiliaryfunctions.attempt_to_make_folder(
        str(cfg["project_path"] + "/evaluation-results/")
    )
    for shuffle in Shuffles:
        for trainFraction in TrainingFractions:
            ##################################################
            # Load and setup CNN part detector
            ##################################################
            modelfolder_rel_path = auxiliaryfunctions.get_model_folder(
                trainFraction, shuffle, cfg, modelprefix=modelprefix
            )
            modelfolder = Path(cfg["project_path"]) / modelfolder_rel_path

            # TODO: Unlike using create_training_dataset() If create_training_model_comparison() is used there won't
            #  necessarily be training fractions for every shuffle which will raise the FileNotFoundError..
            #  Not sure if this should throw an exception or just be a warning...
            if not modelfolder.exists():
                raise FileNotFoundError(
                    f"Model with shuffle {shuffle} and trainFraction {trainFraction} does not exist."
                )

            if trainingsetindex == "all":
                train_frac_idx = cfg["TrainingFraction"].index(trainFraction)
            else:
                train_frac_idx = trainingsetindex

            path_train_config, path_test_config, _ = return_train_network_path(
                config=config,
                shuffle=shuffle,
                trainingsetindex=train_frac_idx,
                modelprefix=modelprefix,
            )

            test_pose_cfg = load_config(str(path_test_config))
            train_pose_cfg = load_config(str(path_train_config))
            # Load meta data
            _, trainIndices, testIndices, _ = auxiliaryfunctions.load_metadata(
                os.path.join(cfg["project_path"], train_pose_cfg["metadataset"])
            )

            pipeline = iaa.Sequential(random_order=False)
            pre_resize = test_pose_cfg.get("pre_resize")
            if pre_resize:
                width, height = pre_resize
                pipeline.add(iaa.Resize({"height": height, "width": width}))

            # TODO: IMPLEMENT for different batch sizes?
            test_pose_cfg["batch_size"] = 1  # due to differently sized images!!!

            stride = test_pose_cfg["stride"]
            # Ignore best edges possibly defined during a prior evaluation
            _ = test_pose_cfg.pop("paf_best", None)
            joints = test_pose_cfg["all_joints_names"]

            # Create folder structure to store results.
            evaluationfolder = os.path.join(
                cfg["project_path"],
                str(
                    auxiliaryfunctions.get_evaluation_folder(
                        trainFraction, shuffle, cfg, modelprefix=modelprefix
                    )
                ),
            )
            auxiliaryfunctions.attempt_to_make_folder(evaluationfolder, recursive=True)

            try:
                Snapshots = auxiliaryfunctions.get_snapshots_from_folder(
                    train_folder=Path(modelfolder) / "train",
                )
            except FileNotFoundError as e:
                print(e)
                continue

            if snapshots_to_evaluate is not None:
                snapshot_names = get_available_requested_snapshots(
                    requested_snapshots=snapshots_to_evaluate,
                    available_snapshots=Snapshots,
                )
            else:
                try:
                    snapshot_names = get_snapshots_by_index(
                        idx=cfg["snapshotindex"],
                        available_snapshots=Snapshots,
                    )
                except IndexError as err:
                    print(
                        "Failed to get snapshot_names for trainFraction="
                        f"{trainFraction} and shuffle={shuffle}. Error:"
                    )
                    print(err)
                    snapshot_names = []

            final_result = []
            ##################################################
            # Compute predictions over images
            ##################################################
            for snapshot_name in snapshot_names:
                test_pose_cfg["init_weights"] = os.path.join(
                    str(modelfolder), "train", snapshot_name
                )  # setting weights to corresponding snapshot.
                training_iterations = int(snapshot_name.split("-")[-1])

                # name for deeplabcut net (based on its parameters)
                DLCscorer, DLCscorerlegacy = auxiliaryfunctions.get_scorer_name(
                    cfg,
                    shuffle,
                    trainFraction,
<<<<<<< HEAD
                    trainingsiterations=training_iterations,
=======
                    training_iterations,
>>>>>>> 2fc50b7b
                    modelprefix=modelprefix,
                )
                print(
                    "Running ",
                    DLCscorer,
                    " with # of trainingiterations:",
                    training_iterations,
                )
                (
                    notanalyzed,
                    resultsfilename,
                    DLCscorer,
                ) = auxiliaryfunctions.check_if_not_evaluated(
                    str(evaluationfolder),
                    DLCscorer,
                    DLCscorerlegacy,
                    snapshot_name,
                )

                data_path = resultsfilename.split(".h5")[0] + "_full.pickle"

                if plotting:
                    foldername = os.path.join(
                        str(evaluationfolder),
                        "LabeledImages_" + DLCscorer + "_" + snapshot_name,
                    )
                    auxiliaryfunctions.attempt_to_make_folder(foldername)
                    if plotting == "bodypart":
                        fig, ax = visualization.create_minimal_figure()

                if os.path.isfile(data_path):
                    print("Model already evaluated.", resultsfilename)
                else:
                    (
                        sess,
                        inputs,
                        outputs,
                    ) = predict.setup_pose_prediction(test_pose_cfg)

                    PredicteData = {}
                    dist = np.full((len(Data), len(all_bpts)), np.nan)
                    conf = np.full_like(dist, np.nan)
                    print("Network Evaluation underway...")
                    for imageindex, imagename in tqdm(enumerate(Data.index)):
                        image_path = os.path.join(cfg["project_path"], *imagename)
                        frame = auxfun_videos.imread(image_path, mode="skimage")

                        GT = Data.iloc[imageindex]
                        if not GT.any():
                            continue

                        # Pass the image and the keypoints through the resizer;
                        # this has no effect if no augmenters were added to it.
                        keypoints = [GT.to_numpy().reshape((-1, 2)).astype(float)]
                        frame_, keypoints = pipeline(
                            images=[frame], keypoints=keypoints
                        )
                        frame = frame_[0]
                        GT[:] = keypoints[0].flatten()

                        df = GT.unstack("coords").reindex(joints, level="bodyparts")

                        # FIXME Is having an empty array vs nan really that necessary?!
                        groundtruthidentity = list(
                            df.index.get_level_values("individuals")
                            .to_numpy()
                            .reshape((-1, 1))
                        )
                        groundtruthcoordinates = list(df.values[:, np.newaxis])
                        for i, coords in enumerate(groundtruthcoordinates):
                            if np.isnan(coords).any():
                                groundtruthcoordinates[i] = np.empty(
                                    (0, 2), dtype=float
                                )
                                groundtruthidentity[i] = np.array([], dtype=str)

                        # Form 2D array of shape (n_rows, 4) where the last dim is
                        # (sample_index, peak_y, peak_x, bpt_index) to slice the PAFs.
                        temp = df.reset_index(level="bodyparts").dropna()
                        temp["bodyparts"].replace(
                            dict(zip(joints, range(len(joints)))),
                            inplace=True,
                        )
                        temp["sample"] = 0
                        peaks_gt = temp.loc[
                            :, ["sample", "y", "x", "bodyparts"]
                        ].to_numpy()
                        peaks_gt[:, 1:3] = (peaks_gt[:, 1:3] - stride // 2) / stride

                        pred = predictma.predict_batched_peaks_and_costs(
                            test_pose_cfg,
                            np.expand_dims(frame, axis=0),
                            sess,
                            inputs,
                            outputs,
                            peaks_gt.astype(int),
                        )

                        if not pred:
                            continue
                        else:
                            pred = pred[0]

                        PredicteData[imagename] = {}
                        PredicteData[imagename]["index"] = imageindex
                        PredicteData[imagename]["prediction"] = pred
                        PredicteData[imagename]["groundtruth"] = [
                            groundtruthidentity,
                            groundtruthcoordinates,
                            GT,
                        ]

                        coords_pred = pred["coordinates"][0]
                        probs_pred = pred["confidence"]
                        for bpt, xy_gt in df.groupby(level="bodyparts"):
<<<<<<< HEAD
                            inds_gt = np.flatnonzero(
                                np.all(~np.isnan(xy_gt), axis=1)
                            )
=======
                            inds_gt = np.flatnonzero(np.all(~np.isnan(xy_gt), axis=1))
>>>>>>> 2fc50b7b
                            n_joint = joints.index(bpt)
                            xy = coords_pred[n_joint]
                            if inds_gt.size and xy.size:
                                # Pick the predictions closest to ground truth,
                                # rather than the ones the model has most confident in
                                xy_gt_values = xy_gt.iloc[inds_gt].values
<<<<<<< HEAD
                                neighbors = find_closest_neighbors(
=======
                                neighbors = _find_closest_neighbors(
>>>>>>> 2fc50b7b
                                    xy_gt_values, xy, k=3
                                )
                                found = neighbors != -1
                                min_dists = np.linalg.norm(
                                    xy_gt_values[found] - xy[neighbors[found]],
                                    axis=1,
                                )
                                inds = np.flatnonzero(all_bpts == bpt)
                                sl = imageindex, inds[inds_gt[found]]
                                dist[sl] = min_dists
                                conf[sl] = probs_pred[n_joint][
                                    neighbors[found]
                                ].squeeze()

                        if plotting == "bodypart":
                            temp_xy = GT.unstack("bodyparts")[joints].values
<<<<<<< HEAD
                            gt = temp_xy.reshape(
                                (-1, 2, temp_xy.shape[1])
                            ).T.swapaxes(1, 2)
=======
                            gt = temp_xy.reshape((-1, 2, temp_xy.shape[1])).T.swapaxes(
                                1, 2
                            )
>>>>>>> 2fc50b7b
                            h, w, _ = np.shape(frame)
                            fig.set_size_inches(w / 100, h / 100)
                            ax.set_xlim(0, w)
                            ax.set_ylim(0, h)
                            ax.invert_yaxis()
                            ax = visualization.make_multianimal_labeled_image(
                                frame,
                                gt,
                                coords_pred,
                                probs_pred,
                                colors,
                                cfg["dotsize"],
                                cfg["alphavalue"],
                                cfg["pcutoff"],
                                ax=ax,
                            )
                            visualization.save_labeled_frame(
                                fig,
                                image_path,
                                foldername,
                                imageindex in trainIndices,
                            )
                            visualization.erase_artists(ax)

                    sess.close()  # closes the current tf session

                    # Compute all distance statistics
                    df_dist = pd.DataFrame(dist, columns=df.index)
                    df_conf = pd.DataFrame(conf, columns=df.index)
                    df_joint = pd.concat(
                        [df_dist, df_conf],
                        keys=["rmse", "conf"],
                        names=["metrics"],
                        axis=1,
                    )
                    df_joint = df_joint.reorder_levels(
                        list(np.roll(df_joint.columns.names, -1)), axis=1
                    )
                    df_joint.sort_index(
                        axis=1,
                        level=["individuals", "bodyparts"],
                        ascending=[True, True],
                        inplace=True,
                    )
                    write_path = os.path.join(
                        evaluationfolder, f"dist_{training_iterations}.csv"
                    )
                    df_joint.to_csv(write_path)

                    # Calculate overall prediction error
                    error = df_joint.xs("rmse", level="metrics", axis=1)
                    mask = (
<<<<<<< HEAD
                        df_joint.xs("conf", level="metrics", axis=1)
                        >= cfg["pcutoff"]
=======
                        df_joint.xs("conf", level="metrics", axis=1) >= cfg["pcutoff"]
>>>>>>> 2fc50b7b
                    )
                    error_masked = error[mask]
                    error_train = np.nanmean(error.iloc[trainIndices])
                    error_train_cut = np.nanmean(error_masked.iloc[trainIndices])
                    error_test = np.nanmean(error.iloc[testIndices])
                    error_test_cut = np.nanmean(error_masked.iloc[testIndices])
                    results = [
                        training_iterations,
                        int(100 * trainFraction),
                        shuffle,
                        np.round(error_train, 2),
                        np.round(error_test, 2),
                        cfg["pcutoff"],
                        np.round(error_train_cut, 2),
                        np.round(error_test_cut, 2),
                    ]
                    final_result.append(results)

                    if per_keypoint_evaluation:
                        df_keypoint_error = keypoint_error(
                            error,
                            error[mask],
                            trainIndices,
                            testIndices,
                        )
                        kpt_filename = DLCscorer + "-keypoint-results.csv"
<<<<<<< HEAD
                        df_keypoint_error.to_csv(
                            Path(evaluationfolder) / kpt_filename
                        )
=======
                        df_keypoint_error.to_csv(Path(evaluationfolder) / kpt_filename)
>>>>>>> 2fc50b7b

                    if show_errors:
                        string = (
                            "Results for {} training iterations, training fraction of {}, and shuffle {}:\n"
                            "Train error: {} pixels. Test error: {} pixels.\n"
                            "With pcutoff of {}:\n"
                            "Train error: {} pixels. Test error: {} pixels."
                        )
                        print(string.format(*results))

                        print("##########################################")
                        print(
                            "Average Euclidean distance to GT per individual (in pixels; test-only)"
                        )
                        print(
                            error_masked.iloc[testIndices]
                            .groupby("individuals", axis=1)
                            .mean()
                            .mean()
                            .to_string()
                        )
                        print(
                            "Average Euclidean distance to GT per bodypart (in pixels; test-only)"
                        )
                        print(
                            error_masked.iloc[testIndices]
                            .groupby("bodyparts", axis=1)
                            .mean()
                            .mean()
                            .to_string()
                        )

                    PredicteData["metadata"] = {
                        "nms radius": test_pose_cfg["nmsradius"],
                        "minimal confidence": test_pose_cfg["minconfidence"],
                        "sigma": test_pose_cfg.get("sigma", 1),
                        "PAFgraph": test_pose_cfg["partaffinityfield_graph"],
                        "PAFinds": np.arange(
                            len(test_pose_cfg["partaffinityfield_graph"])
                        ),
                        "all_joints": [
                            [i] for i in range(len(test_pose_cfg["all_joints"]))
                        ],
                        "all_joints_names": [
                            test_pose_cfg["all_joints_names"][i]
                            for i in range(len(test_pose_cfg["all_joints"]))
                        ],
                        "stride": test_pose_cfg.get("stride", 8),
                    }
                    print(
                        "Done and results stored for snapshot: ",
                        snapshot_name,
                    )

                    dictionary = {
                        "Scorer": DLCscorer,
                        "DLC-model-config file": test_pose_cfg,
                        "trainIndices": trainIndices,
                        "testIndices": testIndices,
                        "trainFraction": trainFraction,
                    }
                    metadata = {"data": dictionary}
                    _ = auxfun_multianimal.SaveFullMultiAnimalData(
                        PredicteData, metadata, resultsfilename
                    )

                    tf.compat.v1.reset_default_graph()

                n_multibpts = len(cfg["multianimalbodyparts"])
                if n_multibpts == 1:
                    continue

                # Skip data-driven skeleton selection unless
                # the model was trained on the full graph.
                max_n_edges = n_multibpts * (n_multibpts - 1) // 2
                n_edges = len(test_pose_cfg["partaffinityfield_graph"])
                if n_edges == max_n_edges:
                    print("Selecting best skeleton...")
                    n_graphs = 10
                    paf_inds = None
                else:
                    n_graphs = 1
                    paf_inds = [list(range(n_edges))]
                (
                    results,
                    paf_scores,
                    best_assemblies,
                ) = crossvalutils.cross_validate_paf_graphs(
                    config,
                    str(path_test_config).replace("pose_", "inference_"),
                    data_path,
                    data_path.replace("_full.", "_meta."),
                    n_graphs=n_graphs,
                    paf_inds=paf_inds,
                    oks_sigma=test_pose_cfg.get("oks_sigma", 0.1),
                    margin=test_pose_cfg.get("bbox_margin", 0),
                    symmetric_kpts=test_pose_cfg.get("symmetric_kpts"),
                )
                if plotting == "individual":
                    assemblies, assemblies_unique, image_paths = best_assemblies
                    fig, ax = visualization.create_minimal_figure()
                    n_animals = len(cfg["individuals"])
                    if cfg["uniquebodyparts"]:
                        n_animals += 1
                    colors = visualization.get_cmap(n_animals, name=cfg["colormap"])
                    for k, v in tqdm(assemblies.items()):
                        imname = image_paths[k]
                        image_path = os.path.join(cfg["project_path"], *imname)
                        frame = auxfun_videos.imread(image_path, mode="skimage")

                        h, w, _ = np.shape(frame)
                        fig.set_size_inches(w / 100, h / 100)
                        ax.set_xlim(0, w)
                        ax.set_ylim(0, h)
                        ax.invert_yaxis()

                        gt = [
                            s.to_numpy().reshape((-1, 2))
                            for _, s in Data.loc[imname].groupby("individuals")
                        ]
                        coords_pred = []
                        coords_pred += [ass.xy for ass in v]
                        probs_pred = []
                        probs_pred += [ass.data[:, 2:3] for ass in v]
                        if assemblies_unique is not None:
                            unique = assemblies_unique.get(k, None)
                            if unique is not None:
                                coords_pred.append(unique[:, :2])
                                probs_pred.append(unique[:, 2:3])
                        while len(coords_pred) < len(gt):
                            coords_pred.append(np.full((1, 2), np.nan))
                            probs_pred.append(np.full((1, 2), np.nan))
                        ax = visualization.make_multianimal_labeled_image(
                            frame,
                            gt,
                            coords_pred,
                            probs_pred,
                            colors,
                            cfg["dotsize"],
                            cfg["alphavalue"],
                            cfg["pcutoff"],
                            ax=ax,
                        )
                        visualization.save_labeled_frame(
                            fig,
                            image_path,
                            foldername,
                            k in trainIndices,
                        )
                        visualization.erase_artists(ax)

                df = results[1].copy()
                df.loc(axis=0)[("mAP_train", "mean")] = [
                    d[0]["mAP"] for d in results[2]
                ]
                df.loc(axis=0)[("mAR_train", "mean")] = [
                    d[0]["mAR"] for d in results[2]
                ]
<<<<<<< HEAD
                df.loc(axis=0)[("mAP_test", "mean")] = [
                    d[1]["mAP"] for d in results[2]
                ]
                df.loc(axis=0)[("mAR_test", "mean")] = [
                    d[1]["mAR"] for d in results[2]
                ]
                with open(data_path.replace("_full.", "_map."), "wb") as file:
                    pickle.dump((df, paf_scores), file)

            if len(final_result) > 0:  # Only append if results were calculated
                make_results_file(final_result, evaluationfolder, DLCscorer)

    os.chdir(str(start_path))

=======
                df.loc(axis=0)[("mAP_test", "mean")] = [d[1]["mAP"] for d in results[2]]
                df.loc(axis=0)[("mAR_test", "mean")] = [d[1]["mAR"] for d in results[2]]
                with open(data_path.replace("_full.", "_map."), "wb") as file:
                    pickle.dump((df, paf_scores), file)

            if len(final_result) > 0:  # Only append if results were calculated
                make_results_file(final_result, evaluationfolder, DLCscorer)
>>>>>>> 2fc50b7b

# backwards compatibility
_find_closest_neighbors = find_closest_neighbors<|MERGE_RESOLUTION|>--- conflicted
+++ resolved
@@ -262,11 +262,7 @@
                     cfg,
                     shuffle,
                     trainFraction,
-<<<<<<< HEAD
                     trainingsiterations=training_iterations,
-=======
-                    training_iterations,
->>>>>>> 2fc50b7b
                     modelprefix=modelprefix,
                 )
                 print(
@@ -382,24 +378,14 @@
                         coords_pred = pred["coordinates"][0]
                         probs_pred = pred["confidence"]
                         for bpt, xy_gt in df.groupby(level="bodyparts"):
-<<<<<<< HEAD
-                            inds_gt = np.flatnonzero(
-                                np.all(~np.isnan(xy_gt), axis=1)
-                            )
-=======
                             inds_gt = np.flatnonzero(np.all(~np.isnan(xy_gt), axis=1))
->>>>>>> 2fc50b7b
                             n_joint = joints.index(bpt)
                             xy = coords_pred[n_joint]
                             if inds_gt.size and xy.size:
                                 # Pick the predictions closest to ground truth,
                                 # rather than the ones the model has most confident in
                                 xy_gt_values = xy_gt.iloc[inds_gt].values
-<<<<<<< HEAD
                                 neighbors = find_closest_neighbors(
-=======
-                                neighbors = _find_closest_neighbors(
->>>>>>> 2fc50b7b
                                     xy_gt_values, xy, k=3
                                 )
                                 found = neighbors != -1
@@ -416,15 +402,9 @@
 
                         if plotting == "bodypart":
                             temp_xy = GT.unstack("bodyparts")[joints].values
-<<<<<<< HEAD
-                            gt = temp_xy.reshape(
-                                (-1, 2, temp_xy.shape[1])
-                            ).T.swapaxes(1, 2)
-=======
                             gt = temp_xy.reshape((-1, 2, temp_xy.shape[1])).T.swapaxes(
                                 1, 2
                             )
->>>>>>> 2fc50b7b
                             h, w, _ = np.shape(frame)
                             fig.set_size_inches(w / 100, h / 100)
                             ax.set_xlim(0, w)
@@ -477,12 +457,7 @@
                     # Calculate overall prediction error
                     error = df_joint.xs("rmse", level="metrics", axis=1)
                     mask = (
-<<<<<<< HEAD
-                        df_joint.xs("conf", level="metrics", axis=1)
-                        >= cfg["pcutoff"]
-=======
                         df_joint.xs("conf", level="metrics", axis=1) >= cfg["pcutoff"]
->>>>>>> 2fc50b7b
                     )
                     error_masked = error[mask]
                     error_train = np.nanmean(error.iloc[trainIndices])
@@ -509,13 +484,7 @@
                             testIndices,
                         )
                         kpt_filename = DLCscorer + "-keypoint-results.csv"
-<<<<<<< HEAD
-                        df_keypoint_error.to_csv(
-                            Path(evaluationfolder) / kpt_filename
-                        )
-=======
                         df_keypoint_error.to_csv(Path(evaluationfolder) / kpt_filename)
->>>>>>> 2fc50b7b
 
                     if show_errors:
                         string = (
@@ -674,22 +643,6 @@
                 df.loc(axis=0)[("mAR_train", "mean")] = [
                     d[0]["mAR"] for d in results[2]
                 ]
-<<<<<<< HEAD
-                df.loc(axis=0)[("mAP_test", "mean")] = [
-                    d[1]["mAP"] for d in results[2]
-                ]
-                df.loc(axis=0)[("mAR_test", "mean")] = [
-                    d[1]["mAR"] for d in results[2]
-                ]
-                with open(data_path.replace("_full.", "_map."), "wb") as file:
-                    pickle.dump((df, paf_scores), file)
-
-            if len(final_result) > 0:  # Only append if results were calculated
-                make_results_file(final_result, evaluationfolder, DLCscorer)
-
-    os.chdir(str(start_path))
-
-=======
                 df.loc(axis=0)[("mAP_test", "mean")] = [d[1]["mAP"] for d in results[2]]
                 df.loc(axis=0)[("mAR_test", "mean")] = [d[1]["mAR"] for d in results[2]]
                 with open(data_path.replace("_full.", "_map."), "wb") as file:
@@ -697,7 +650,9 @@
 
             if len(final_result) > 0:  # Only append if results were calculated
                 make_results_file(final_result, evaluationfolder, DLCscorer)
->>>>>>> 2fc50b7b
+
+    os.chdir(str(start_path))
+
 
 # backwards compatibility
 _find_closest_neighbors = find_closest_neighbors